--- conflicted
+++ resolved
@@ -1,10 +1,5 @@
-<<<<<<< HEAD
 use ansi_term::{ANSIStrings, Color::RGB, Style};
-use zellij_tile::*;
-=======
-use ansi_term::{ANSIStrings, Style};
 use zellij_tile::prelude::*;
->>>>>>> d818661c
 
 use crate::colors::{BLACK, BRIGHT_GRAY, GRAY, GREEN, RED, WHITE};
 use crate::{LinePart, ARROW_SEPARATOR};
@@ -114,7 +109,6 @@
     }
 }
 
-<<<<<<< HEAD
 fn selected_mode_shortcut(letter: char, text: &str, palette: Palette) -> LinePart {
     let prefix_separator = Style::new()
         .fg(RGB(palette.bg.0, palette.bg.1, palette.bg.2))
@@ -126,17 +120,11 @@
         .on(RGB(palette.green.0, palette.green.1, palette.green.2))
         .bold()
         .paint(format!(" <"));
-=======
-fn selected_mode_shortcut(letter: char, text: &str) -> LinePart {
-    let prefix_separator = Style::new().fg(GRAY).on(GREEN).paint(ARROW_SEPARATOR);
-    let char_left_separator = Style::new().bold().fg(BLACK).on(GREEN).bold().paint(" <");
->>>>>>> d818661c
     let char_shortcut = Style::new()
         .bold()
         .fg(RGB(palette.red.0, palette.red.1, palette.red.2))
         .on(RGB(palette.green.0, palette.green.1, palette.green.2))
         .bold()
-<<<<<<< HEAD
         .paint(format!("{}", letter));
     let char_right_separator = Style::new()
         .bold()
@@ -144,10 +132,6 @@
         .on(RGB(palette.green.0, palette.green.1, palette.green.2))
         .bold()
         .paint(format!(">"));
-=======
-        .paint(letter.to_string());
-    let char_right_separator = Style::new().bold().fg(BLACK).on(GREEN).bold().paint(">");
->>>>>>> d818661c
     let styled_text = Style::new()
         .fg(RGB(palette.bg.0, palette.bg.1, palette.bg.2))
         .on(RGB(palette.green.0, palette.green.1, palette.green.2))
@@ -261,19 +245,14 @@
         _ => shortened_text,
     };
     match key.mode {
-<<<<<<< HEAD
         CtrlKeyMode::Unselected => {
-            unselected_mode_shortcut(letter_shortcut, &format!("{}", shortened_text), palette)
-        }
-        CtrlKeyMode::Selected => {
-            selected_mode_shortcut(letter_shortcut, &format!("{}", shortened_text), palette)
-=======
-        CtrlKeyMode::Unselected => unselected_mode_shortcut(letter_shortcut, &shortened_text),
-        CtrlKeyMode::Selected => selected_mode_shortcut(letter_shortcut, &shortened_text),
-        CtrlKeyMode::Disabled => {
-            disabled_mode_shortcut(&format!(" <{}>{}", letter_shortcut, shortened_text))
->>>>>>> d818661c
-        }
+            unselected_mode_shortcut(letter_shortcut, &shortened_text, palette)
+        }
+        CtrlKeyMode::Selected => selected_mode_shortcut(letter_shortcut, &shortened_text, palette),
+        CtrlKeyMode::Disabled => disabled_mode_shortcut(
+            &format!(" <{}>{}", letter_shortcut, shortened_text),
+            palette,
+        ),
         CtrlKeyMode::Disabled => disabled_mode_shortcut(
             &format!(" <{}>{}", letter_shortcut, shortened_text),
             palette,
