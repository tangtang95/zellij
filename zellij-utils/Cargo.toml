--- conflicted
+++ resolved
@@ -27,13 +27,9 @@
 strum = "0.20.0"
 termion = "1.5.0"
 vte = "0.10.1"
-<<<<<<< HEAD
-zellij-tile = { path = "../zellij-tile/", version = "0.15.0" }
+zellij-tile = { path = "../zellij-tile/", version = "0.16.0" }
 log = "0.4.14"
 log4rs = "1.0.0"
-=======
-zellij-tile = { path = "../zellij-tile/", version = "0.16.0" }
->>>>>>> 105ae616
 
 [dependencies.async-std]
 version = "1.3.0"
